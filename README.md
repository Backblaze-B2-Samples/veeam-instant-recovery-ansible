--- conflicted
+++ resolved
@@ -2,10 +2,9 @@
 Veeam Instant Recovery on PhoenixNAP Bare Metal Cloud (BMC)
 </h1>
 
-<<<<<<< HEAD
 <p>
 This repo has been forked from https://github.com/phoenixnap/ansible-collection-pnap and the docs have been updated to address how to recovery instantly using Veeam on PhoenixNAP BMC</p>
-=======
+
 <p align="center">
 Ansible collection of modules for interacting with the <a href="https://developers.phoenixnap.com/apis">Bare Metal Cloud API</a>. This collection contains the <i><b>server</b></i> module which allows you to automate <a href="https://phoenixnap.com/bare-metal-cloud">Bare Metal Cloud</a> server provisioning and management.
 </p>
@@ -17,7 +16,6 @@
   <a href="http://phoenixnap.com/kb">Knowledge Base</a> •
   <a href="https://developers.phoenixnap.com/support">Support</a>
 </p>
->>>>>>> 35919083
 
 ## Requirements
 
